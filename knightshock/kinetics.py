--- conflicted
+++ resolved
@@ -11,12 +11,8 @@
             T: float,
             P: float,
             X: str | dict[str, float],
-<<<<<<< HEAD
-=======
-            t: float = 10e-3,
             *,
             reactor: ct.Reactor | Type[ct.Reactor] = ct.Reactor
->>>>>>> b1dc6198
     ):
         """
         A class for initializing and running a zero-dimensional homogeneous reactor simulation.
@@ -26,35 +22,24 @@
             T: Temperature [K].
             P: Pressure [Pa].
             X: Species mole fractions.
-<<<<<<< HEAD
+            reactor: Cantera reactor object or subclass.
 
         """
 
         self.gas = gas if isinstance(gas, ct.Solution) else ct.Solution(gas)
-
         self.gas.TPX = T, P, X
-        self.reactor = ct.Reactor(self.gas)
-=======
-            t: End time [s].
-            reactor: Cantera reactor object or subclass.
-
-        """
-
-        gas = gas if isinstance(gas, ct.Solution) else ct.Solution(gas)
-        gas.TPX = T, P, X
 
         try:
             if isinstance(reactor, ct.Reactor):  # ct.Reactor is considered to be a subclass of itself
                 self.reactor = reactor
-                self.reactor.insert(gas)
+                self.reactor.insert(self.gas)
             elif issubclass(reactor, ct.Reactor):  # Raises TypeError if argument is not a class
-                self.reactor = reactor(gas)
+                self.reactor = reactor(self.gas)
             else:
                 raise TypeError
         except TypeError:
             raise TypeError("Reactor argument must be a ct.Reactor object or subclass.") from None
 
->>>>>>> b1dc6198
         self.reactor_net = ct.ReactorNet([self.reactor])
         self.states = ct.SolutionArray(self.gas, extra=["t"])
 
